﻿<?xml version="1.0" encoding="utf-8"?>
<Project ToolsVersion="15.0" xmlns="http://schemas.microsoft.com/developer/msbuild/2003">
  <Import Project="$(MSBuildExtensionsPath)\$(MSBuildToolsVersion)\Microsoft.Common.props" Condition="Exists('$(MSBuildExtensionsPath)\$(MSBuildToolsVersion)\Microsoft.Common.props')" />
  <PropertyGroup>
    <Configuration Condition=" '$(Configuration)' == '' ">Debug</Configuration>
    <Platform Condition=" '$(Platform)' == '' ">AnyCPU</Platform>
    <ProjectGuid>{42FB2213-0815-41CD-94F8-DFB0EC1D8061}</ProjectGuid>
    <OutputType>Library</OutputType>
    <AppDesignerFolder>Properties</AppDesignerFolder>
    <RootNamespace>Umbraco.Deploy.Contrib.Connectors</RootNamespace>
    <AssemblyName>Umbraco.Deploy.Contrib.Connectors</AssemblyName>
    <TargetFrameworkVersion>v4.5</TargetFrameworkVersion>
    <FileAlignment>512</FileAlignment>
  </PropertyGroup>
  <PropertyGroup Condition=" '$(Configuration)|$(Platform)' == 'Debug|AnyCPU' ">
    <DebugSymbols>true</DebugSymbols>
    <DebugType>full</DebugType>
    <Optimize>false</Optimize>
    <OutputPath>bin\Debug\</OutputPath>
    <DefineConstants>DEBUG;TRACE</DefineConstants>
    <ErrorReport>prompt</ErrorReport>
    <WarningLevel>4</WarningLevel>
  </PropertyGroup>
  <PropertyGroup Condition=" '$(Configuration)|$(Platform)' == 'Release|AnyCPU' ">
    <DebugType>pdbonly</DebugType>
    <Optimize>true</Optimize>
    <OutputPath>bin\Release\</OutputPath>
    <DefineConstants>TRACE</DefineConstants>
    <ErrorReport>prompt</ErrorReport>
    <WarningLevel>4</WarningLevel>
  </PropertyGroup>
  <ItemGroup>
    <Reference Include="AutoMapper, Version=3.3.1.0, Culture=neutral, PublicKeyToken=be96cd2c38ef1005, processorArchitecture=MSIL">
      <HintPath>..\packages\AutoMapper.3.3.1\lib\net40\AutoMapper.dll</HintPath>
    </Reference>
    <Reference Include="AutoMapper.Net4, Version=3.3.1.0, Culture=neutral, PublicKeyToken=be96cd2c38ef1005, processorArchitecture=MSIL">
      <HintPath>..\packages\AutoMapper.3.3.1\lib\net40\AutoMapper.Net4.dll</HintPath>
    </Reference>
    <Reference Include="businesslogic, Version=1.0.6337.40635, Culture=neutral, processorArchitecture=MSIL">
      <HintPath>..\packages\UmbracoCms.Core.7.6.1\lib\net45\businesslogic.dll</HintPath>
    </Reference>
    <Reference Include="ClientDependency.Core, Version=1.9.2.0, Culture=neutral, processorArchitecture=MSIL">
      <HintPath>..\packages\ClientDependency.1.9.2\lib\net45\ClientDependency.Core.dll</HintPath>
    </Reference>
    <Reference Include="ClientDependency.Core.Mvc, Version=1.8.0.0, Culture=neutral, processorArchitecture=MSIL">
      <HintPath>..\packages\ClientDependency-Mvc5.1.8.0.0\lib\net45\ClientDependency.Core.Mvc.dll</HintPath>
    </Reference>
    <Reference Include="cms, Version=1.0.6337.40636, Culture=neutral, processorArchitecture=MSIL">
      <HintPath>..\packages\UmbracoCms.Core.7.6.1\lib\net45\cms.dll</HintPath>
    </Reference>
    <Reference Include="controls, Version=1.0.6337.40638, Culture=neutral, processorArchitecture=MSIL">
      <HintPath>..\packages\UmbracoCms.Core.7.6.1\lib\net45\controls.dll</HintPath>
    </Reference>
    <Reference Include="CookComputing.XmlRpcV2, Version=2.5.0.0, Culture=neutral, PublicKeyToken=a7d6e17aa302004d, processorArchitecture=MSIL">
      <HintPath>..\packages\xmlrpcnet.2.5.0\lib\net20\CookComputing.XmlRpcV2.dll</HintPath>
    </Reference>
    <Reference Include="Examine, Version=0.1.82.0, Culture=neutral, processorArchitecture=MSIL">
      <HintPath>..\packages\Examine.0.1.82\lib\net45\Examine.dll</HintPath>
    </Reference>
    <Reference Include="HtmlAgilityPack, Version=1.4.9.5, Culture=neutral, PublicKeyToken=bd319b19eaf3b43a, processorArchitecture=MSIL">
      <HintPath>..\packages\HtmlAgilityPack.1.4.9.5\lib\Net45\HtmlAgilityPack.dll</HintPath>
    </Reference>
    <Reference Include="ICSharpCode.SharpZipLib, Version=0.86.0.518, Culture=neutral, PublicKeyToken=1b03e6acf1164f73, processorArchitecture=MSIL">
      <HintPath>..\packages\SharpZipLib.0.86.0\lib\20\ICSharpCode.SharpZipLib.dll</HintPath>
    </Reference>
    <Reference Include="ImageProcessor, Version=2.5.3.0, Culture=neutral, processorArchitecture=MSIL">
      <HintPath>..\packages\ImageProcessor.2.5.3\lib\net45\ImageProcessor.dll</HintPath>
    </Reference>
    <Reference Include="ImageProcessor.Web, Version=4.8.3.0, Culture=neutral, processorArchitecture=MSIL">
      <HintPath>..\packages\ImageProcessor.Web.4.8.3\lib\net45\ImageProcessor.Web.dll</HintPath>
    </Reference>
    <Reference Include="interfaces, Version=1.0.6337.40630, Culture=neutral, processorArchitecture=MSIL">
      <HintPath>..\packages\UmbracoCms.Core.7.6.1\lib\net45\interfaces.dll</HintPath>
    </Reference>
    <Reference Include="LightInject, Version=4.1.5.0, Culture=neutral, processorArchitecture=MSIL">
      <HintPath>..\packages\LightInject.4.1.5\lib\net45\LightInject.dll</HintPath>
    </Reference>
    <Reference Include="LightInject.Annotation, Version=1.1.0.0, Culture=neutral, processorArchitecture=MSIL">
      <HintPath>..\packages\LightInject.Annotation.1.1.0\lib\net45\LightInject.Annotation.dll</HintPath>
    </Reference>
    <Reference Include="LightInject.Web, Version=1.1.0.0, Culture=neutral, processorArchitecture=MSIL">
      <HintPath>..\packages\LightInject.Web.1.1.0\lib\net45\LightInject.Web.dll</HintPath>
    </Reference>
    <Reference Include="log4net, Version=2.0.8.0, Culture=neutral, PublicKeyToken=669e0ddf0bb1aa2a, processorArchitecture=MSIL">
      <HintPath>..\packages\UmbracoCms.Core.7.6.1\lib\net45\log4net.dll</HintPath>
    </Reference>
    <Reference Include="Log4Net.Async, Version=2.0.4.0, Culture=neutral, processorArchitecture=MSIL">
      <HintPath>..\packages\Log4Net.Async.2.0.4\lib\net40\Log4Net.Async.dll</HintPath>
    </Reference>
    <Reference Include="Lucene.Net, Version=2.9.4.1, Culture=neutral, PublicKeyToken=85089178b9ac3181, processorArchitecture=MSIL">
      <HintPath>..\packages\Lucene.Net.2.9.4.1\lib\net40\Lucene.Net.dll</HintPath>
    </Reference>
    <Reference Include="MarkdownSharp, Version=1.14.5.0, Culture=neutral, processorArchitecture=MSIL">
      <HintPath>..\packages\Markdown.1.14.7\lib\net45\MarkdownSharp.dll</HintPath>
    </Reference>
    <Reference Include="Microsoft.ApplicationBlocks.Data, Version=1.0.1559.20655, Culture=neutral">
      <HintPath>..\packages\UmbracoCms.Core.7.6.1\lib\net45\Microsoft.ApplicationBlocks.Data.dll</HintPath>
    </Reference>
    <Reference Include="Microsoft.AspNet.Identity.Core, Version=2.0.0.0, Culture=neutral, PublicKeyToken=31bf3856ad364e35, processorArchitecture=MSIL">
      <HintPath>..\packages\Microsoft.AspNet.Identity.Core.2.2.1\lib\net45\Microsoft.AspNet.Identity.Core.dll</HintPath>
    </Reference>
    <Reference Include="Microsoft.AspNet.Identity.Owin, Version=2.0.0.0, Culture=neutral, PublicKeyToken=31bf3856ad364e35, processorArchitecture=MSIL">
      <HintPath>..\packages\Microsoft.AspNet.Identity.Owin.2.2.1\lib\net45\Microsoft.AspNet.Identity.Owin.dll</HintPath>
    </Reference>
    <Reference Include="Microsoft.AspNet.SignalR.Core, Version=2.2.1.0, Culture=neutral, PublicKeyToken=31bf3856ad364e35, processorArchitecture=MSIL">
      <HintPath>..\packages\Microsoft.AspNet.SignalR.Core.2.2.1\lib\net45\Microsoft.AspNet.SignalR.Core.dll</HintPath>
    </Reference>
    <Reference Include="Microsoft.IO.RecyclableMemoryStream, Version=1.2.0.0, Culture=neutral, PublicKeyToken=31bf3856ad364e35, processorArchitecture=MSIL">
      <HintPath>..\packages\Microsoft.IO.RecyclableMemoryStream.1.2.1\lib\net45\Microsoft.IO.RecyclableMemoryStream.dll</HintPath>
    </Reference>
    <Reference Include="Microsoft.Owin, Version=3.0.1.0, Culture=neutral, PublicKeyToken=31bf3856ad364e35, processorArchitecture=MSIL">
      <HintPath>..\packages\Microsoft.Owin.3.0.1\lib\net45\Microsoft.Owin.dll</HintPath>
    </Reference>
    <Reference Include="Microsoft.Owin.Cors, Version=3.0.1.0, Culture=neutral, PublicKeyToken=31bf3856ad364e35, processorArchitecture=MSIL">
      <HintPath>..\packages\Microsoft.Owin.Cors.3.0.1\lib\net45\Microsoft.Owin.Cors.dll</HintPath>
    </Reference>
    <Reference Include="Microsoft.Owin.Host.SystemWeb, Version=3.0.1.0, Culture=neutral, PublicKeyToken=31bf3856ad364e35, processorArchitecture=MSIL">
      <HintPath>..\packages\Microsoft.Owin.Host.SystemWeb.3.0.1\lib\net45\Microsoft.Owin.Host.SystemWeb.dll</HintPath>
    </Reference>
    <Reference Include="Microsoft.Owin.Security, Version=3.0.1.0, Culture=neutral, PublicKeyToken=31bf3856ad364e35, processorArchitecture=MSIL">
      <HintPath>..\packages\Microsoft.Owin.Security.3.0.1\lib\net45\Microsoft.Owin.Security.dll</HintPath>
    </Reference>
    <Reference Include="Microsoft.Owin.Security.Cookies, Version=3.0.1.0, Culture=neutral, PublicKeyToken=31bf3856ad364e35, processorArchitecture=MSIL">
      <HintPath>..\packages\Microsoft.Owin.Security.Cookies.3.0.1\lib\net45\Microsoft.Owin.Security.Cookies.dll</HintPath>
    </Reference>
    <Reference Include="Microsoft.Owin.Security.OAuth, Version=3.0.1.0, Culture=neutral, PublicKeyToken=31bf3856ad364e35, processorArchitecture=MSIL">
      <HintPath>..\packages\Microsoft.Owin.Security.OAuth.3.0.1\lib\net45\Microsoft.Owin.Security.OAuth.dll</HintPath>
    </Reference>
    <Reference Include="Microsoft.Web.Infrastructure, Version=1.0.0.0, Culture=neutral, PublicKeyToken=31bf3856ad364e35, processorArchitecture=MSIL">
      <HintPath>..\packages\Microsoft.Web.Infrastructure.1.0.0.0\lib\net40\Microsoft.Web.Infrastructure.dll</HintPath>
    </Reference>
    <Reference Include="MiniProfiler, Version=2.1.0.0, Culture=neutral, PublicKeyToken=b44f9351044011a3, processorArchitecture=MSIL">
      <HintPath>..\packages\MiniProfiler.2.1.0\lib\net40\MiniProfiler.dll</HintPath>
    </Reference>
    <Reference Include="MySql.Data, Version=6.9.9.0, Culture=neutral, PublicKeyToken=c5687fc88969c44d, processorArchitecture=MSIL">
      <HintPath>..\packages\MySql.Data.6.9.9\lib\net45\MySql.Data.dll</HintPath>
    </Reference>
    <Reference Include="Newtonsoft.Json, Version=10.0.0.0, Culture=neutral, PublicKeyToken=30ad4fe6b2a6aeed, processorArchitecture=MSIL">
      <HintPath>..\packages\Newtonsoft.Json.10.0.2\lib\net45\Newtonsoft.Json.dll</HintPath>
    </Reference>
    <Reference Include="Owin, Version=1.0.0.0, Culture=neutral, PublicKeyToken=f0ebd12fd5e55cc5, processorArchitecture=MSIL">
      <HintPath>..\packages\Owin.1.0\lib\net40\Owin.dll</HintPath>
    </Reference>
    <Reference Include="Semver, Version=1.1.2.0, Culture=neutral, processorArchitecture=MSIL">
      <HintPath>..\packages\semver.1.1.2\lib\net45\Semver.dll</HintPath>
    </Reference>
    <Reference Include="SQLCE4Umbraco, Version=1.0.6337.40637, Culture=neutral, processorArchitecture=MSIL">
      <HintPath>..\packages\UmbracoCms.Core.7.6.1\lib\net45\SQLCE4Umbraco.dll</HintPath>
    </Reference>
    <Reference Include="System" />
    <Reference Include="System.Core" />
    <Reference Include="System.Data.SqlServerCe, Version=4.0.0.1, Culture=neutral, PublicKeyToken=89845dcd8080cc91, processorArchitecture=MSIL">
      <HintPath>..\packages\UmbracoCms.Core.7.6.1\lib\net45\System.Data.SqlServerCe.dll</HintPath>
    </Reference>
    <Reference Include="System.Data.SqlServerCe.Entity, Version=4.0.0.1, Culture=neutral, PublicKeyToken=89845dcd8080cc91, processorArchitecture=MSIL">
      <HintPath>..\packages\UmbracoCms.Core.7.6.1\lib\net45\System.Data.SqlServerCe.Entity.dll</HintPath>
    </Reference>
    <Reference Include="System.Net.Http.Formatting, Version=5.2.3.0, Culture=neutral, PublicKeyToken=31bf3856ad364e35, processorArchitecture=MSIL">
      <HintPath>..\packages\Microsoft.AspNet.WebApi.Client.5.2.3\lib\net45\System.Net.Http.Formatting.dll</HintPath>
    </Reference>
    <Reference Include="System.Threading.Tasks.Dataflow, Version=4.6.1.0, Culture=neutral, PublicKeyToken=b03f5f7f11d50a3a, processorArchitecture=MSIL">
      <HintPath>..\packages\System.Threading.Tasks.Dataflow.4.7.0\lib\portable-net45+win8+wpa81\System.Threading.Tasks.Dataflow.dll</HintPath>
    </Reference>
    <Reference Include="System.Web.Cors, Version=5.0.0.0, Culture=neutral, PublicKeyToken=31bf3856ad364e35, processorArchitecture=MSIL">
      <HintPath>..\packages\Microsoft.AspNet.Cors.5.0.0\lib\net45\System.Web.Cors.dll</HintPath>
    </Reference>
    <Reference Include="System.Web.Helpers, Version=3.0.0.0, Culture=neutral, PublicKeyToken=31bf3856ad364e35, processorArchitecture=MSIL">
      <HintPath>..\packages\Microsoft.AspNet.WebPages.3.2.3\lib\net45\System.Web.Helpers.dll</HintPath>
    </Reference>
    <Reference Include="System.Web.Http, Version=5.2.3.0, Culture=neutral, PublicKeyToken=31bf3856ad364e35, processorArchitecture=MSIL">
      <HintPath>..\packages\Microsoft.AspNet.WebApi.Core.5.2.3\lib\net45\System.Web.Http.dll</HintPath>
    </Reference>
    <Reference Include="System.Web.Http.WebHost, Version=5.2.3.0, Culture=neutral, PublicKeyToken=31bf3856ad364e35, processorArchitecture=MSIL">
      <HintPath>..\packages\Microsoft.AspNet.WebApi.WebHost.5.2.3\lib\net45\System.Web.Http.WebHost.dll</HintPath>
    </Reference>
    <Reference Include="System.Web.Mvc, Version=5.2.3.0, Culture=neutral, PublicKeyToken=31bf3856ad364e35, processorArchitecture=MSIL">
      <HintPath>..\packages\Microsoft.AspNet.Mvc.5.2.3\lib\net45\System.Web.Mvc.dll</HintPath>
    </Reference>
    <Reference Include="System.Web.Razor, Version=3.0.0.0, Culture=neutral, PublicKeyToken=31bf3856ad364e35, processorArchitecture=MSIL">
      <HintPath>..\packages\Microsoft.AspNet.Razor.3.2.3\lib\net45\System.Web.Razor.dll</HintPath>
    </Reference>
    <Reference Include="System.Web.WebPages, Version=3.0.0.0, Culture=neutral, PublicKeyToken=31bf3856ad364e35, processorArchitecture=MSIL">
      <HintPath>..\packages\Microsoft.AspNet.WebPages.3.2.3\lib\net45\System.Web.WebPages.dll</HintPath>
    </Reference>
    <Reference Include="System.Web.WebPages.Deployment, Version=3.0.0.0, Culture=neutral, PublicKeyToken=31bf3856ad364e35, processorArchitecture=MSIL">
      <HintPath>..\packages\Microsoft.AspNet.WebPages.3.2.3\lib\net45\System.Web.WebPages.Deployment.dll</HintPath>
    </Reference>
    <Reference Include="System.Web.WebPages.Razor, Version=3.0.0.0, Culture=neutral, PublicKeyToken=31bf3856ad364e35, processorArchitecture=MSIL">
      <HintPath>..\packages\Microsoft.AspNet.WebPages.3.2.3\lib\net45\System.Web.WebPages.Razor.dll</HintPath>
    </Reference>
    <Reference Include="System.Xml.Linq" />
    <Reference Include="System.Data.DataSetExtensions" />
    <Reference Include="Microsoft.CSharp" />
    <Reference Include="System.Data" />
    <Reference Include="System.Net.Http" />
    <Reference Include="System.Xml" />
    <Reference Include="TidyNet, Version=1.0.0.0, Culture=neutral">
      <HintPath>..\packages\UmbracoCms.Core.7.6.1\lib\net45\TidyNet.dll</HintPath>
    </Reference>
    <Reference Include="umbraco, Version=1.0.6337.40640, Culture=neutral, processorArchitecture=MSIL">
      <HintPath>..\packages\UmbracoCms.Core.7.6.1\lib\net45\umbraco.dll</HintPath>
    </Reference>
    <Reference Include="Umbraco.Core, Version=1.0.6337.40631, Culture=neutral, processorArchitecture=MSIL">
      <HintPath>..\packages\UmbracoCms.Core.7.6.1\lib\net45\Umbraco.Core.dll</HintPath>
    </Reference>
    <Reference Include="umbraco.DataLayer, Version=1.0.6337.40634, Culture=neutral, processorArchitecture=MSIL">
      <HintPath>..\packages\UmbracoCms.Core.7.6.1\lib\net45\umbraco.DataLayer.dll</HintPath>
    </Reference>
    <Reference Include="Umbraco.Deploy, Version=1.0.3.0, Culture=neutral, processorArchitecture=MSIL">
      <HintPath>..\packages\UmbracoDeploy.1.0.3\lib\net45\Umbraco.Deploy.dll</HintPath>
    </Reference>
    <Reference Include="Umbraco.Deploy.Cloud, Version=1.0.0.0, Culture=neutral, processorArchitecture=MSIL">
      <HintPath>..\packages\UmbracoDeploy.1.0.3\lib\net45\Umbraco.Deploy.Cloud.dll</HintPath>
    </Reference>
    <Reference Include="Umbraco.Deploy.UI, Version=1.0.3.0, Culture=neutral, processorArchitecture=MSIL">
      <HintPath>..\packages\UmbracoDeploy.1.0.3\lib\net45\Umbraco.Deploy.UI.dll</HintPath>
    </Reference>
    <Reference Include="umbraco.editorControls, Version=1.0.6337.40642, Culture=neutral, processorArchitecture=MSIL">
      <HintPath>..\packages\UmbracoCms.Core.7.6.1\lib\net45\umbraco.editorControls.dll</HintPath>
    </Reference>
    <Reference Include="umbraco.MacroEngines, Version=1.0.6337.40643, Culture=neutral, processorArchitecture=MSIL">
      <HintPath>..\packages\UmbracoCms.Core.7.6.1\lib\net45\umbraco.MacroEngines.dll</HintPath>
    </Reference>
    <Reference Include="umbraco.providers, Version=1.0.6337.40638, Culture=neutral, processorArchitecture=MSIL">
      <HintPath>..\packages\UmbracoCms.Core.7.6.1\lib\net45\umbraco.providers.dll</HintPath>
    </Reference>
    <Reference Include="Umbraco.Web.UI, Version=1.0.6337.40644, Culture=neutral, processorArchitecture=MSIL">
      <HintPath>..\packages\UmbracoCms.Core.7.6.1\lib\net45\Umbraco.Web.UI.dll</HintPath>
    </Reference>
    <Reference Include="UmbracoExamine, Version=0.7.0.40636, Culture=neutral, processorArchitecture=MSIL">
      <HintPath>..\packages\UmbracoCms.Core.7.6.1\lib\net45\UmbracoExamine.dll</HintPath>
    </Reference>
  </ItemGroup>
  <ItemGroup>
    <Compile Include="GridCellValueConnectors\DocTypeGridEditorCellValueConnector.cs" />
    <Compile Include="GridCellValueConnectors\LeBlenderGridCellValueConnector.cs" />
    <Compile Include="Properties\AssemblyInfo.cs" />
    <Compile Include="ValueConnectors\ArchetypeValueConnector.cs" />
    <Compile Include="ValueConnectors\MultiUrlPickerValueConnector.cs" />
<<<<<<< HEAD
    <Compile Include="ValueConnectors\InnerContentConnector.cs" />
    <Compile Include="ValueConnectors\StackedContentConnector.cs" />
    <Compile Include="ValueConnectors\NestedContentConnector.cs" />
=======
    <Compile Include="ValueConnectors\NestedContentValueConnector.cs" />
>>>>>>> c523bbb7
    <Compile Include="ValueConnectors\UrlPickerValueConnector.cs" />
  </ItemGroup>
  <ItemGroup>
    <None Include="packages.config" />
  </ItemGroup>
  <Import Project="$(MSBuildToolsPath)\Microsoft.CSharp.targets" />
  <Import Project="..\packages\AutoMapper.3.3.1\tools\AutoMapper.targets" Condition="Exists('..\packages\AutoMapper.3.3.1\tools\AutoMapper.targets')" />
</Project><|MERGE_RESOLUTION|>--- conflicted
+++ resolved
@@ -237,13 +237,9 @@
     <Compile Include="Properties\AssemblyInfo.cs" />
     <Compile Include="ValueConnectors\ArchetypeValueConnector.cs" />
     <Compile Include="ValueConnectors\MultiUrlPickerValueConnector.cs" />
-<<<<<<< HEAD
     <Compile Include="ValueConnectors\InnerContentConnector.cs" />
     <Compile Include="ValueConnectors\StackedContentConnector.cs" />
-    <Compile Include="ValueConnectors\NestedContentConnector.cs" />
-=======
     <Compile Include="ValueConnectors\NestedContentValueConnector.cs" />
->>>>>>> c523bbb7
     <Compile Include="ValueConnectors\UrlPickerValueConnector.cs" />
   </ItemGroup>
   <ItemGroup>
